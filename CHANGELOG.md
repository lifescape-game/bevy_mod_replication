# Changelog

All notable changes to this project will be documented in this file.

The format is based on [Keep a Changelog](https://keepachangelog.com/en/1.0.0/),
and this project adheres to [Semantic Versioning](https://semver.org/spec/v2.0.0.html).

## [Unreleased]

### Changed

- API for custom server messages now uses `server_event::serialize_with`  and `server_event::deserialize_with`. For more details see the example in the docs.
- Speedup serialization for multiple clients by reusing already serialized components and entities.
- Hide extra functionality from `ServerEventQueue`.
- Move server event reset system to new set `ClientSet::ResetEvents` in `PreUpdate`.
- Make `NetworkChannels` channel-creation methods public (`create_client_channel()` and `create_server_channel()`).
- Implement `Eq` and `PartialEq` on `EventType`.

<<<<<<< HEAD
### Fixed

- Don't panic when handling client acks if the ack references a despawned entity.
=======
### Removed

- `LastChangeTick` resource, `ClientsInfo` should be used instead.
>>>>>>> 8ac746c9

## [0.19.0] - 2024-01-07

### Added

- `renet_serde` feature which reexports `serde` feature from `bevy_renet`.
- `ClientSet::Reset` which can be disabled by external users.
- `ServerEntityMap::remove_by_client()` for manual client cleanup.
- `BufferedUpdates`, `ServerEntityTicks` to public API.

### Changed

- Move the client reset system to `PreUpdate` to let clients react more promptly to resets.
- Replace `Ignored<T>` with `CommandDontReplicateExt::dont_replicate`.
- `Replication` entities with no replicated components will now be spawned on the client anyway.

## [0.18.2] - 2023-12-27

### Changed

- Fix missing removals and despawns caused by events cleanup.

## [0.18.1] - 2023-12-21

### Changed

- Cache replicated archetypes for faster iteration.
- Fix crash caused by registering the same type for client and server events.
- Fix replication for entities when `Replication` component is added after spawn.

## [0.18.0] - 2023-12-19

### Changed

- Send all component mappings, inserts, removals and despawns over reliable channel in form of deltas and component updates over unreliable channel packed by packet size. This significantly reduces the possibility of packet loss.
- Replace `REPLICATION_CHANNEL_ID` with `ReplicationChannel` enum. The previous constant corresponded to the unreliable channel.
- Server events use tick with the last change instead of waiting for replication message without changes.
- Fix replication of removals that happened after replication on the same frame.
- Include despawns before removals to optimize space for case where despawns are presents and removals aren't.
- `TickPolicy::EveryFrame` and `TickPolicy::MaxTickRate` now increment tick only if `RenetServer` exists.
- `ServerSet::Send` now always runs. Replication sending system still runs on `RepliconTick` change.
- `ClientMapping` no longer contains `tick` field.
- Use `EntityHashMap` instead of `HashMap` with entities as keys.
- Use `Cursor<&[u8]>` instead of `Cursor<Bytes>`.
- Replace `LastRepliconTick` with `RepliconTick` on client.
- Move `ClientMapper` and `ServerEntityMap` to `client_mapper` submodule.
- Fix missing reset of `RepliconTick` on server disconnect.
- Rename `replicate_into_scene` into `replicate_into` and move it to `scene` module.
- Derive `Debug` for `Replication` and `Ignored<T>`.

### Removed

- `AckedTicks` resource.
- `TicksMap` resource.

## [0.17.0] - 2023-11-13

### Added

- Tracing for replication messages.
- `Debug` derive for `LastRepliconTick`.

### Changed

- Update to Bevy 0.12.

## [0.16.0] - 2023-10-30

### Added

- API to configure max channel usage bytes in `NetworkChannels`.

### Changed

- Rename `SendPolicy` into `EventType`.
- Rename `NetworkChannels::server_channels` into `NetworkChannels::get_server_configs`.
- Rename `NetworkChannels::client_channels` into `NetworkChannels::get_client_configs`.

## [0.15.1] - 2023-10-22

### Changed

- Register `Replication` type and add `#[reflect(Component)]`.

## [0.15.0] - 2023-10-21

### Added

- `network_event::server_event::send` helper for server events in custom sending functions.
- Optional `ClientDiagnosticsPlugin`, which writes diagnostics every second.
- `Reflect` derive for `Replication`.

### Changed

- Optimize despawn tracking.
- Hide `id` field in `EventChannel` and add `Clone` and `Copy` impls for it.
- Remove special functions for reflect events and advise users to write them manually instead. Reflect events are easier now because sometimes you can directly use reflect serializers from Bevy instead of manually writing serde traits.
- Do no trigger server events before world update arrival.

### Removed

- `Debug` requirement for events.

## [0.14.0] - 2023-10-05

### Added

- The ability to pre-spawn entities on client.

### Changed

- Rename `NetworkEntityMap` to `ServerEntityMap`.

## [0.13.0] - 2023-10-04

### Added

- The ability to set custom despawn and component removal functions.
- `TickPolicy::EveryFrame` to update `RepliconTick` every frame.

### Changed

- Use more compact varint encoding for entities.
- Now all replication functions accept `RepliconTick`.
- Rename `NetworkTick` into `RepliconTick` and move it into `server` module.
- Fix crash with several entities spawned and updated.
- Rename `LastTick` into `LastRepliconTick`.
- Fix the entire world was always sent instead of changes.

### Removed

- `derive_more` dependency.

## [0.12.0] - 2023-10-01

### Added

- High-level API to extract replicated entities into `DynamicScene`.

### Changed

- Hide `ReplicationRules` from public API.
- Move logic related to replication rules to `replicon_core::replication_rules` module.

## [0.11.0] - 2023-09-25

### Changed

- Serialize all components and events using varint.
- Serialize entities in optimal way by writing its index and generation as separate varints.
- Hide `ReplicationId`, `ReplicationInfo` and related methods from `ReplicationRules` from public API.
- Rename `ReplicationRules::replication_id` into `ReplicationRules::replication_marker_id`.
- Use serialization buffer cache per client for replication.
- Correctly handle old values on packet reordering.
- Bevy's `Tick` was replaced with dedicated type `NetworkTick` that increments on server update, so it can be used to provide information about time. `AckedTick` was replaced with `ServerTicks` that also contains mappings from `NetworkTick` to Bevy's `Tick` and current `NetworkTick`.
- Functions in `AppReplicationExt::replicate_with` now accept bytes cursor for memory reuse and return serialization errors.
- Rename `ReplicationCore` into `RepliconCore` with its module for clarity.
- `MapNetworkEntities` now accepts generic `Mapper` and doesn't have error handling and deserialiation functions now accept `NetworkEntityMap`. This allowed us to lazily map entities on client without extra allocation.
- Make `LastTick` public.

## [0.10.0] - 2023-09-13

### Changed

- `MapEventEntities` was renamed into `MapNetworkEntities` and now used for both components and events. Built-in `MapEntities` trait from Bevy is not suited for network case for now.
- `AppReplicationExt::not_replicate_with` was replaced with component marker `Ignored<T>`.
- Reflection was replaced with plain serialization. Now components need to implement serde traits and no longer need any reflection. This reduced reduced message sizes a lot. Because of this mapped components now need to be registered with `AppReplicationExt::replicate_mapped`.
- Derive `Clone` and `Copy` for `Replication`.
- Make `ServerPlugin` fields private and add `ServerPlugin::new`.
- Make `AckedTicks` public.
- Make `NetworkEntityMap` public.

## [0.9.1] - 2023-08-05

### Changed

- Fix event cleanup.

## [0.9.0] - 2023-08-01

### Added

- `ClientSet` now available from `prelude`.

### Changed

- Move `has_authority()` to `server` module.

## [0.8.0] - 2023-07-28

### Changed

- Put systems in `PreUpdate` and `PostUpdate` to avoid one frame delay.
- Reorganize `ServerSet` and move client-related systems to `ClientSet`.

## [0.7.1] - 2023-07-20

### Changed

- Re-export `transport` module from `bevy_renet`.

## [0.7.0] - 2023-07-20

### Changed

- Update to `bevy` 0.11.
- Mappable network events now need to implement `MapEventEntities` instead of `MapEntities`.

### Removed

- `ClientState` and `ServerState`, use conditions from `bevy_renet` and `resource_added()` / `resource_exists()` / `resource_removed()`.
- `ServerSet::Authority`, use `has_authority()` instead.

## [0.6.1] - 2023-07-09

### Changed

- Update `ParentSync` in `CoreSet::PostUpdate` to avoid one frame delay.

## [0.6.0] - 2023-07-08

### Added

- `SendPolicy` added to API of event-creation for user control of delivery guarantee (reliability and ordering).

### Changed

- `ParentSync` no longer accepts parent entity and just synchronizes hierarchy automatically if present.

## [0.5.0] - 2023-06-26

### Added

- `ServerSet::ReceiveEvent` and `ServerSet::SendEvent` for more fine-grained control of scheduling for event handling.

### Changed

- Update server to use `TickPolicy` instead of requiring a tick rate.

### Fixed

- Unspecified system ordering could cause tick acks to be ordered on the wrong side of world diff handling.
- Crash after adding events without `ServerPlugin` or `ClientPlugin`.

## [0.4.0] - 2023-05-26

### Changed

- Swap `registry` and `event` arguments in `BuildEventSerializer` for consistency with `ReflectSerializer`.
- Update to `bevy_renet` 0.0.12.

## [0.3.0] - 2023-04-15

### Added

- Support for sending events that contains `Box<dyn Reflect>` via custom serialization implementation.

### Changed

- Accept receiving system in `add_client_event_with` and sending system in `add_server_event_with`.
- Make `EventChannel<T>` public.

## [0.2.3] - 2023-04-09

### Fixed

- Panic that could occur when deleting `RenetServer` or `RenetClient` resources.

## [0.2.2] - 2023-04-05

### Fixed

- Do not panic if an entity was already despawned on client.

## [0.2.1] - 2023-04-02

### Fixed

- Incorrect last tick detection.

## [0.2.0] - 2023-04-01

### Changed

- Use `#[reflect(MapEntities)]` from Bevy 0.10.1 instead of custom `#[reflect(MapEntity)]`.

### Fixed

- Tick checks after overflow.

## [0.1.0] - 2023-03-28

Initial release after separation from [lifescape](https://github.com/lifescapegame/lifescape).

[unreleased]: https://github.com/lifescapegame/bevy_replicon/compare/v0.19.0...HEAD
[0.19.0]: https://github.com/lifescapegame/bevy_replicon/compare/v0.18.2...v0.19.0
[0.18.2]: https://github.com/lifescapegame/bevy_replicon/compare/v0.18.1...v0.18.2
[0.18.1]: https://github.com/lifescapegame/bevy_replicon/compare/v0.18.0...v0.18.1
[0.18.0]: https://github.com/lifescapegame/bevy_replicon/compare/v0.17.0...v0.18.0
[0.17.0]: https://github.com/lifescapegame/bevy_replicon/compare/v0.16.0...v0.17.0
[0.16.0]: https://github.com/lifescapegame/bevy_replicon/compare/v0.15.1...v0.16.0
[0.15.1]: https://github.com/lifescapegame/bevy_replicon/compare/v0.15.0...v0.15.1
[0.15.0]: https://github.com/lifescapegame/bevy_replicon/compare/v0.14.0...v0.15.0
[0.14.0]: https://github.com/lifescapegame/bevy_replicon/compare/v0.13.0...v0.14.0
[0.13.0]: https://github.com/lifescapegame/bevy_replicon/compare/v0.12.0...v0.13.0
[0.12.0]: https://github.com/lifescapegame/bevy_replicon/compare/v0.11.0...v0.12.0
[0.11.0]: https://github.com/lifescapegame/bevy_replicon/compare/v0.10.0...v0.11.0
[0.10.0]: https://github.com/lifescapegame/bevy_replicon/compare/v0.9.1...v0.10.0
[0.9.1]: https://github.com/lifescapegame/bevy_replicon/compare/v0.9.0...v0.9.1
[0.9.0]: https://github.com/lifescapegame/bevy_replicon/compare/v0.8.0...v0.9.0
[0.8.0]: https://github.com/lifescapegame/bevy_replicon/compare/v0.7.1...v0.8.0
[0.7.1]: https://github.com/lifescapegame/bevy_replicon/compare/v0.7.0...v0.7.1
[0.7.0]: https://github.com/lifescapegame/bevy_replicon/compare/v0.6.1...v0.7.0
[0.6.1]: https://github.com/lifescapegame/bevy_replicon/compare/v0.6.0...v0.6.1
[0.6.0]: https://github.com/lifescapegame/bevy_replicon/compare/v0.5.0...v0.6.0
[0.5.0]: https://github.com/lifescapegame/bevy_replicon/compare/v0.4.0...v0.5.0
[0.4.0]: https://github.com/lifescapegame/bevy_replicon/compare/v0.3.0...v0.4.0
[0.3.0]: https://github.com/lifescapegame/bevy_replicon/compare/v0.2.3...v0.3.0
[0.2.3]: https://github.com/lifescapegame/bevy_replicon/compare/v0.2.2...v0.2.3
[0.2.2]: https://github.com/lifescapegame/bevy_replicon/compare/v0.2.1...v0.2.2
[0.2.1]: https://github.com/lifescapegame/bevy_replicon/compare/v0.2.0...v0.2.1
[0.2.0]: https://github.com/lifescapegame/bevy_replicon/compare/v0.1.0...v0.2.0
[0.1.0]: https://github.com/lifescapegame/bevy_replicon/releases/tag/v0.1.0<|MERGE_RESOLUTION|>--- conflicted
+++ resolved
@@ -16,15 +16,13 @@
 - Make `NetworkChannels` channel-creation methods public (`create_client_channel()` and `create_server_channel()`).
 - Implement `Eq` and `PartialEq` on `EventType`.
 
-<<<<<<< HEAD
 ### Fixed
 
 - Don't panic when handling client acks if the ack references a despawned entity.
-=======
+
 ### Removed
 
 - `LastChangeTick` resource, `ClientsInfo` should be used instead.
->>>>>>> 8ac746c9
 
 ## [0.19.0] - 2024-01-07
 
