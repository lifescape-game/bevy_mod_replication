# Changelog

All notable changes to this project will be documented in this file.

The format is based on [Keep a Changelog](https://keepachangelog.com/en/1.0.0/),
and this project adheres to [Semantic Versioning](https://semver.org/spec/v2.0.0.html).

## [Unreleased]

### Changed

<<<<<<< HEAD
- Moved server event reset system to new set `ClientSet::ResetEvents` in `PreUpdate`.
=======
- Refactor `ServerEventQueue` to have an explicit interface.
>>>>>>> 2232fa37

## [0.19.0] - 2024-01-07

### Added

- `renet_serde` feature which reexports `serde` feature from `bevy_renet`.
- `ClientSet::Reset` which can be disabled by external users.
- `ServerEntityMap::remove_by_client()` for manual client cleanup.
- `BufferedUpdates`, `ServerEntityTicks` to public API.

### Changed

- Move the client reset system to `PreUpdate` to let clients react more promptly to resets.
- Replace `Ignored<T>` with `CommandDontReplicateExt::dont_replicate`.
- `Replication` entities with no replicated components will now be spawned on the client anyway.

## [0.18.2] - 2023-12-27

### Changed

- Fix missing removals and despawns caused by events cleanup.

## [0.18.1] - 2023-12-21

### Changed

- Cache replicated archetypes for faster iteration.
- Fix crash caused by registering the same type for client and server events.
- Fix replication for entities when `Replication` component is added after spawn.

## [0.18.0] - 2023-12-19

### Changed

- Send all component mappings, inserts, removals and despawns over reliable channel in form of deltas and component updates over unreliable channel packed by packet size. This significantly reduces the possibility of packet loss.
- Replace `REPLICATION_CHANNEL_ID` with `ReplicationChannel` enum. The previous constant corresponded to the unreliable channel.
- Server events use tick with the last change instead of waiting for replication message without changes.
- Fix replication of removals that happened after replication on the same frame.
- Include despawns before removals to optimize space for case where despawns are presents and removals aren't.
- `TickPolicy::EveryFrame` and `TickPolicy::MaxTickRate` now increment tick only if `RenetServer` exists.
- `ServerSet::Send` now always runs. Replication sending system still runs on `RepliconTick` change.
- `ClientMapping` no longer contains `tick` field.
- Use `EntityHashMap` instead of `HashMap` with entities as keys.
- Use `Cursor<&[u8]>` instead of `Cursor<Bytes>`.
- Replace `LastRepliconTick` with `RepliconTick` on client.
- Move `ClientMapper` and `ServerEntityMap` to `client_mapper` submodule.
- Fix missing reset of `RepliconTick` on server disconnect.
- Rename `replicate_into_scene` into `replicate_into` and move it to `scene` module.
- Derive `Debug` for `Replication` and `Ignored<T>`.

### Removed

- `AckedTicks` resource.
- `TicksMap` resource.

## [0.17.0] - 2023-11-13

### Added

- Tracing for replication messages.
- `Debug` derive for `LastRepliconTick`.

### Changed

- Update to Bevy 0.12.

## [0.16.0] - 2023-10-30

### Added

- API to configure max channel usage bytes in `NetworkChannels`.

### Changed

- Rename `SendPolicy` into `EventType`.
- Rename `NetworkChannels::server_channels` into `NetworkChannels::get_server_configs`.
- Rename `NetworkChannels::client_channels` into `NetworkChannels::get_client_configs`.

## [0.15.1] - 2023-10-22

### Changed

- Register `Replication` type and add `#[reflect(Component)]`.

## [0.15.0] - 2023-10-21

### Added

- `network_event::server_event::send` helper for server events in custom sending functions.
- Optional `ClientDiagnosticsPlugin`, which writes diagnostics every second.
- `Reflect` derive for `Replication`.

### Changed

- Optimize despawn tracking.
- Hide `id` field in `EventChannel` and add `Clone` and `Copy` impls for it.
- Remove special functions for reflect events and advise users to write them manually instead. Reflect events are easier now because sometimes you can directly use reflect serializers from Bevy instead of manually writing serde traits.
- Do no trigger server events before world update arrival.

### Removed

- `Debug` requirement for events.

## [0.14.0] - 2023-10-05

### Added

- The ability to pre-spawn entities on client.

### Changed

- Rename `NetworkEntityMap` to `ServerEntityMap`.

## [0.13.0] - 2023-10-04

### Added

- The ability to set custom despawn and component removal functions.
- `TickPolicy::EveryFrame` to update `RepliconTick` every frame.

### Changed

- Use more compact varint encoding for entities.
- Now all replication functions accept `RepliconTick`.
- Rename `NetworkTick` into `RepliconTick` and move it into `server` module.
- Fix crash with several entities spawned and updated.
- Rename `LastTick` into `LastRepliconTick`.
- Fix the entire world was always sent instead of changes.

### Removed

- `derive_more` dependency.

## [0.12.0] - 2023-10-01

### Added

- High-level API to extract replicated entities into `DynamicScene`.

### Changed

- Hide `ReplicationRules` from public API.
- Move logic related to replication rules to `replicon_core::replication_rules` module.

## [0.11.0] - 2023-09-25

### Changed

- Serialize all components and events using varint.
- Serialize entities in optimal way by writing its index and generation as separate varints.
- Hide `ReplicationId`, `ReplicationInfo` and related methods from `ReplicationRules` from public API.
- Rename `ReplicationRules::replication_id` into `ReplicationRules::replication_marker_id`.
- Use serialization buffer cache per client for replication.
- Correctly handle old values on packet reordering.
- Bevy's `Tick` was replaced with dedicated type `NetworkTick` that increments on server update, so it can be used to provide information about time. `AckedTick` was replaced with `ServerTicks` that also contains mappings from `NetworkTick` to Bevy's `Tick` and current `NetworkTick`.
- Functions in `AppReplicationExt::replicate_with` now accept bytes cursor for memory reuse and return serialization errors.
- Rename `ReplicationCore` into `RepliconCore` with its module for clarity.
- `MapNetworkEntities` now accepts generic `Mapper` and doesn't have error handling and deserialiation functions now accept `NetworkEntityMap`. This allowed us to lazily map entities on client without extra allocation.
- Make `LastTick` public.

## [0.10.0] - 2023-09-13

### Changed

- `MapEventEntities` was renamed into `MapNetworkEntities` and now used for both components and events. Built-in `MapEntities` trait from Bevy is not suited for network case for now.
- `AppReplicationExt::not_replicate_with` was replaced with component marker `Ignored<T>`.
- Reflection was replaced with plain serialization. Now components need to implement serde traits and no longer need any reflection. This reduced reduced message sizes a lot. Because of this mapped components now need to be registered with `AppReplicationExt::replicate_mapped`.
- Derive `Clone` and `Copy` for `Replication`.
- Make `ServerPlugin` fields private and add `ServerPlugin::new`.
- Make `AckedTicks` public.
- Make `NetworkEntityMap` public.

## [0.9.1] - 2023-08-05

### Changed

- Fix event cleanup.

## [0.9.0] - 2023-08-01

### Added

- `ClientSet` now available from `prelude`.

### Changed

- Move `has_authority()` to `server` module.

## [0.8.0] - 2023-07-28

### Changed

- Put systems in `PreUpdate` and `PostUpdate` to avoid one frame delay.
- Reorganize `ServerSet` and move client-related systems to `ClientSet`.

## [0.7.1] - 2023-07-20

### Changed

- Re-export `transport` module from `bevy_renet`.

## [0.7.0] - 2023-07-20

### Changed

- Update to `bevy` 0.11.
- Mappable network events now need to implement `MapEventEntities` instead of `MapEntities`.

### Removed

- `ClientState` and `ServerState`, use conditions from `bevy_renet` and `resource_added()` / `resource_exists()` / `resource_removed()`.
- `ServerSet::Authority`, use `has_authority()` instead.

## [0.6.1] - 2023-07-09

### Changed

- Update `ParentSync` in `CoreSet::PostUpdate` to avoid one frame delay.

## [0.6.0] - 2023-07-08

### Added

- `SendPolicy` added to API of event-creation for user control of delivery guarantee (reliability and ordering).

### Changed

- `ParentSync` no longer accepts parent entity and just synchronizes hierarchy automatically if present.

## [0.5.0] - 2023-06-26

### Added

- `ServerSet::ReceiveEvent` and `ServerSet::SendEvent` for more fine-grained control of scheduling for event handling.

### Changed

- Update server to use `TickPolicy` instead of requiring a tick rate.

### Fixed

- Unspecified system ordering could cause tick acks to be ordered on the wrong side of world diff handling.
- Crash after adding events without `ServerPlugin` or `ClientPlugin`.

## [0.4.0] - 2023-05-26

### Changed

- Swap `registry` and `event` arguments in `BuildEventSerializer` for consistency with `ReflectSerializer`.
- Update to `bevy_renet` 0.0.12.

## [0.3.0] - 2023-04-15

### Added

- Support for sending events that contains `Box<dyn Reflect>` via custom serialization implementation.

### Changed

- Accept receiving system in `add_client_event_with` and sending system in `add_server_event_with`.
- Make `EventChannel<T>` public.

## [0.2.3] - 2023-04-09

### Fixed

- Panic that could occur when deleting `RenetServer` or `RenetClient` resources.

## [0.2.2] - 2023-04-05

### Fixed

- Do not panic if an entity was already despawned on client.

## [0.2.1] - 2023-04-02

### Fixed

- Incorrect last tick detection.

## [0.2.0] - 2023-04-01

### Changed

- Use `#[reflect(MapEntities)]` from Bevy 0.10.1 instead of custom `#[reflect(MapEntity)]`.

### Fixed

- Tick checks after overflow.

## [0.1.0] - 2023-03-28

Initial release after separation from [lifescape](https://github.com/lifescapegame/lifescape).

[unreleased]: https://github.com/lifescapegame/bevy_replicon/compare/v0.19.0...HEAD
[0.19.0]: https://github.com/lifescapegame/bevy_replicon/compare/v0.18.2...v0.19.0
[0.18.2]: https://github.com/lifescapegame/bevy_replicon/compare/v0.18.1...v0.18.2
[0.18.1]: https://github.com/lifescapegame/bevy_replicon/compare/v0.18.0...v0.18.1
[0.18.0]: https://github.com/lifescapegame/bevy_replicon/compare/v0.17.0...v0.18.0
[0.17.0]: https://github.com/lifescapegame/bevy_replicon/compare/v0.16.0...v0.17.0
[0.16.0]: https://github.com/lifescapegame/bevy_replicon/compare/v0.15.1...v0.16.0
[0.15.1]: https://github.com/lifescapegame/bevy_replicon/compare/v0.15.0...v0.15.1
[0.15.0]: https://github.com/lifescapegame/bevy_replicon/compare/v0.14.0...v0.15.0
[0.14.0]: https://github.com/lifescapegame/bevy_replicon/compare/v0.13.0...v0.14.0
[0.13.0]: https://github.com/lifescapegame/bevy_replicon/compare/v0.12.0...v0.13.0
[0.12.0]: https://github.com/lifescapegame/bevy_replicon/compare/v0.11.0...v0.12.0
[0.11.0]: https://github.com/lifescapegame/bevy_replicon/compare/v0.10.0...v0.11.0
[0.10.0]: https://github.com/lifescapegame/bevy_replicon/compare/v0.9.1...v0.10.0
[0.9.1]: https://github.com/lifescapegame/bevy_replicon/compare/v0.9.0...v0.9.1
[0.9.0]: https://github.com/lifescapegame/bevy_replicon/compare/v0.8.0...v0.9.0
[0.8.0]: https://github.com/lifescapegame/bevy_replicon/compare/v0.7.1...v0.8.0
[0.7.1]: https://github.com/lifescapegame/bevy_replicon/compare/v0.7.0...v0.7.1
[0.7.0]: https://github.com/lifescapegame/bevy_replicon/compare/v0.6.1...v0.7.0
[0.6.1]: https://github.com/lifescapegame/bevy_replicon/compare/v0.6.0...v0.6.1
[0.6.0]: https://github.com/lifescapegame/bevy_replicon/compare/v0.5.0...v0.6.0
[0.5.0]: https://github.com/lifescapegame/bevy_replicon/compare/v0.4.0...v0.5.0
[0.4.0]: https://github.com/lifescapegame/bevy_replicon/compare/v0.3.0...v0.4.0
[0.3.0]: https://github.com/lifescapegame/bevy_replicon/compare/v0.2.3...v0.3.0
[0.2.3]: https://github.com/lifescapegame/bevy_replicon/compare/v0.2.2...v0.2.3
[0.2.2]: https://github.com/lifescapegame/bevy_replicon/compare/v0.2.1...v0.2.2
[0.2.1]: https://github.com/lifescapegame/bevy_replicon/compare/v0.2.0...v0.2.1
[0.2.0]: https://github.com/lifescapegame/bevy_replicon/compare/v0.1.0...v0.2.0
[0.1.0]: https://github.com/lifescapegame/bevy_replicon/releases/tag/v0.1.0<|MERGE_RESOLUTION|>--- conflicted
+++ resolved
@@ -9,11 +9,8 @@
 
 ### Changed
 
-<<<<<<< HEAD
+- Refactor `ServerEventQueue` to have an explicit interface.
 - Moved server event reset system to new set `ClientSet::ResetEvents` in `PreUpdate`.
-=======
-- Refactor `ServerEventQueue` to have an explicit interface.
->>>>>>> 2232fa37
 
 ## [0.19.0] - 2024-01-07
 
