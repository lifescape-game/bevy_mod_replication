use std::cmp::Reverse;

use bevy::{
    ecs::{archetype::Archetype, component::ComponentId, entity::MapEntities},
    prelude::*,
    utils::HashSet,
};
use serde::{de::DeserializeOwned, Serialize};

use super::replication_fns::{
    serde_fns::{self, DeserializeFn, DeserializeInPlaceFn, SerializeFn},
    FnsInfo, ReplicationFns,
};

/// Replication functions for [`App`].
pub trait AppRuleExt {
    /// Creates a replication rule for a single component.
    ///
    /// The component will be replicated if its entity contains the [`Replication`](super::Replication)
    /// marker component.
    ///
    /// Component will be serialized and deserialized as-is using bincode.
    /// To customize it, use [`Self::replicate_group`].
    ///
    /// If your component contains any [`Entity`] inside, use [`Self::replicate_mapped`].
    ///
    /// See also [`Self::replicate_with`].
    fn replicate<C>(&mut self) -> &mut Self
    where
        C: Component + Serialize + DeserializeOwned,
    {
        self.replicate_with::<C>(
            serde_fns::serialize::<C>,
            serde_fns::deserialize::<C>,
            serde_fns::deserialize_in_place::<C>,
        )
    }

    /// Same as [`Self::replicate`], but additionally maps server entities to client inside the component after receiving.
    ///
    /// Always use it for components that contain entities.
    ///
    /// See also [`Self::replicate`].
    fn replicate_mapped<C>(&mut self) -> &mut Self
    where
        C: Component + Serialize + DeserializeOwned + MapEntities,
    {
        self.replicate_with::<C>(
            serde_fns::serialize::<C>,
            serde_fns::deserialize_mapped::<C>,
            serde_fns::deserialize_in_place::<C>,
        )
    }

    /**
    Same as [`Self::replicate`], but uses the specified functions for serialization and deserialization.

    Can be used to customize how the component will be passed over the network or
    for components that don't implement [`Serialize`] or [`DeserializeOwned`].

    When a component is inserted or changed on the server, `serialize` will be called.
    On receive, `deserialize` will be called to insert new components and `deserialize_in_place`
    to change existing ones.

    Registered `deserialize` function will be passed into `deserialize_in_place` for possible
    fallback. This is what the default [`deserialize_in_place`](serde_fns::deserialize_in_place) does,
    use it if you don't need to have different deserialization logic for components that are already present.
    But `deserialize_in_place` could be used to optimize deserialization of components that require allocations.

    You can also override how the component will be written,
    see [`AppMarkerExt`](super::command_markers::AppMarkerExt).

    # Examples

    ```
    use std::io::Cursor;

    use bevy::prelude::*;
    use bevy_replicon::{
        client::client_mapper::ClientMapper, core::replication_fns::serde_fns, prelude::*,
    };

    # let mut app = App::new();
    # app.add_plugins(RepliconPlugins);
    app.replicate_with::<Transform>(
        serialize_translation,
        deserialize_translation,
        serde_fns::deserialize_in_place, // Use default function which just calls `deserialize_translation`.
    );

    /// Serializes only `translation` from [`Transform`].
    fn serialize_translation(
        transform: &Transform,
        cursor: &mut Cursor<Vec<u8>>,
    ) -> bincode::Result<()> {
        bincode::serialize_into(cursor, &transform.translation)
    }

    /// Deserializes `translation` and creates [`Transform`] from it.
    fn deserialize_translation(
        cursor: &mut Cursor<&[u8]>,
        _mapper: &mut ClientMapper,
    ) -> bincode::Result<Transform> {
        let translation: Vec3 = bincode::deserialize_from(cursor)?;
        Ok(Transform::from_translation(translation))
    }
    ```
    */
    fn replicate_with<C>(
        &mut self,
        serialize: SerializeFn<C>,
        deserialize: DeserializeFn<C>,
        deserialize_in_place: DeserializeInPlaceFn<C>,
    ) -> &mut Self
    where
        C: Component;

    /**
    Creates a replication rule for a group of components.

    A group will only be replicated if all its components are present on the entity.

    If a group contains a single component, it will work the same as [`Self::replicate`].

    If an entity matches multiple groups, functions from a group with higher priority
    will take precedence for overlapping components. For example, a rule with [`Transform`]
    and a `Player` marker will take precedence over a single [`Transform`] rule.

    If you remove a single component from a group, only a single removal will be sent to clients.
    Other group components will continue to be present on both server and clients.
    Replication for them will be stopped, unless they match other rules.

    We provide blanket impls for tuples to replicate them as-is, but a user could manually implement the trait
    to customize how components will be serialized, deserialized, written and removed. For details see [`GroupReplication`].

    # Panics

    Panics if `debug_assertions` are enabled and any rule is a subset of another.

    # Examples

    Replicate [`Transform`] and user's `Player` marker only if both of them are present on an entity:

    ```
    use bevy::prelude::*;
    use bevy_replicon::prelude::*;
    use serde::{Deserialize, Serialize};

    # let mut app = App::new();
    # app.add_plugins(RepliconPlugins);
    app.replicate_group::<(Transform, Player)>();

    #[derive(Component, Deserialize, Serialize)]
    struct Player;
    ```
    **/
    fn replicate_group<C: GroupReplication>(&mut self) -> &mut Self;
}

impl AppRuleExt for App {
    fn replicate_with<C>(
        &mut self,
        serialize: SerializeFn<C>,
        deserialize: DeserializeFn<C>,
        deserialize_in_place: DeserializeInPlaceFn<C>,
    ) -> &mut Self
    where
        C: Component,
    {
        let rule = self
            .world
            .resource_scope(|world, mut replication_fns: Mut<ReplicationFns>| {
                let fns_info = replication_fns.register_serde_fns(
                    world,
                    serialize,
                    deserialize,
                    deserialize_in_place,
                );
                ReplicationRule::new(vec![fns_info])
            });

        self.world.resource_mut::<ReplicationRules>().insert(rule);
        self
    }

    fn replicate_group<C: GroupReplication>(&mut self) -> &mut Self {
        let rule = self
            .world
            .resource_scope(|world, mut replication_fns: Mut<ReplicationFns>| {
                C::register(world, &mut replication_fns)
            });

        self.world.resource_mut::<ReplicationRules>().insert(rule);
        self
    }
}

/// All registered rules for components replication.
#[derive(Default, Deref, Resource)]
pub(crate) struct ReplicationRules(Vec<ReplicationRule>);

impl ReplicationRules {
    /// Inserts a new rule, maintaining sorting by their priority in descending order.
<<<<<<< HEAD
    fn insert(&mut self, rule: ReplicationRule) {
        match self.binary_search_by_key(&Reverse(rule.priority), |rule| Reverse(rule.priority)) {
            Ok(index) => self.0.insert(index, rule),
            Err(index) => self.0.insert(index, rule),
        };
=======
    pub fn insert(&mut self, rule: ReplicationRule) {
        let index = self
            .binary_search_by_key(&Reverse(rule.priority), |rule| Reverse(rule.priority))
            .unwrap_or_else(|index| index);

        self.0.insert(index, rule);
>>>>>>> 13c3fbde
    }
}

/// Describes a replicated component or a group of components.
pub struct ReplicationRule {
    /// Priority for this rule.
    ///
    /// Usually equal to the number of serialized components,
    /// but can be adjusted by the user.
    priority: usize,

    /// Rule components and their serialization/deserialization/removal functions.
    components: Vec<FnsInfo>,
}

impl ReplicationRule {
    /// Creates a new rule with priority equal to the number of serializable components.
    pub fn new(components: Vec<FnsInfo>) -> Self {
        Self::with_priority(components.len(), components)
    }

    /// Like [`Self::new`], but allows to set a priority different from the number of serializable components.
    pub fn with_priority(priority: usize, components: Vec<FnsInfo>) -> Self {
        Self {
            priority,
            components,
        }
    }

    /// Returns associated components and functions IDs.
    pub(crate) fn components(&self) -> &[FnsInfo] {
        &self.components
    }

    /// Returns associated priority.
    pub(crate) fn priority(&self) -> usize {
        self.priority
    }

    /// Determines whether an archetype contains all components required by the rule.
    pub(crate) fn matches(&self, archetype: &Archetype) -> bool {
        self.components
            .iter()
            .all(|fns_info| archetype.contains(fns_info.component_id()))
    }

    /// Determines whether the rule is applicable to an archetype with removals included and contains at least one removal.
    ///
    /// Returns `true` if all components in this rule are found in either `removed_components` or the
    /// `post_removal_archetype`, and at least one component is found in `removed_components`.
    /// Returning true means the entity with this archetype satisfied this
    /// rule in the previous tick, but then a component within this rule was removed from the entity.
    pub(crate) fn matches_removals(
        &self,
        post_removal_archetype: &Archetype,
        removed_components: &HashSet<ComponentId>,
    ) -> bool {
        let mut matches = false;
        for fns_info in &self.components {
            if removed_components.contains(&fns_info.component_id()) {
                matches = true;
            } else if !post_removal_archetype.contains(fns_info.component_id()) {
                return false;
            }
        }

        matches
    }
}

/**
Describes how a component group should be serialized, deserialized, written, and removed.

Can be implemented on any struct to create a custom replication group.

# Examples

```
use std::io::Cursor;

use bevy::prelude::*;
use bevy_replicon::{
    client::client_mapper::ClientMapper,
    core::{
        replication_fns::{serde_fns, ReplicationFns},
        replication_rules::{GroupReplication, ReplicationRule},
    },
    prelude::*,
};
use serde::{Deserialize, Serialize};

# let mut app = App::new();
# app.add_plugins(RepliconPlugins);
app.replicate_group::<PlayerBundle>();

#[derive(Bundle)]
struct PlayerBundle {
    transform: Transform,
    player: Player,
    replication: Replication,
}

#[derive(Component, Deserialize, Serialize)]
struct Player;

impl GroupReplication for PlayerBundle {
    fn register(world: &mut World, replication_fns: &mut ReplicationFns) -> ReplicationRule {
        // Customize serlialization to serialize only `translation`.
        let transform_info = replication_fns.register_serde_fns(
            world,
            serialize_translation,
            deserialize_translation,
            serde_fns::deserialize_in_place,
        );

        // Serialize `player` as usual.
        let player_info = replication_fns.register_default_serde_fns::<Player>(world);

        // We skip `replication` registration since it's a special component.
        // It's automatically inserted on clients after replication and
        // deserialization from scenes.

        ReplicationRule::new(vec![transform_info, player_info])
    }
}

# fn serialize_translation(_: &Transform, _: &mut Cursor<Vec<u8>>) -> bincode::Result<()> { unimplemented!() }
# fn deserialize_translation(_: &mut Cursor<&[u8]>, _: &mut ClientMapper) -> bincode::Result<Transform> { unimplemented!() }
```
**/
pub trait GroupReplication {
    /// Creates the associated replication rules and registers its functions in [`ReplicationFns`].
    fn register(world: &mut World, replication_fns: &mut ReplicationFns) -> ReplicationRule;
}

macro_rules! impl_registrations {
    ($($type:ident),*) => {
        impl<$($type: Component + Serialize + DeserializeOwned),*> GroupReplication for ($($type,)*) {
            fn register(world: &mut World, replication_fns: &mut ReplicationFns) -> ReplicationRule {
                // TODO: initialize with capacity after stabilization: https://github.com/rust-lang/rust/pull/122808
                let mut components = Vec::new();
                $(
                    let fns_info = replication_fns.register_default_serde_fns::<$type>(world);
                    components.push(fns_info);
                )*

                ReplicationRule::new(components)
            }
        }
    }
}

bevy::utils::all_tuples!(impl_registrations, 1, 15, B);

#[cfg(test)]
mod tests {
    use serde::{Deserialize, Serialize};

    use super::*;
    use crate::{core::replication_fns::ReplicationFns, AppRuleExt};

    #[test]
    fn sorting() {
        let mut app = App::new();
        app.init_resource::<ReplicationRules>()
            .init_resource::<ReplicationFns>()
            .replicate::<ComponentA>()
            .replicate::<ComponentB>()
            .replicate_group::<(ComponentA, ComponentB)>()
            .replicate_group::<(ComponentB, ComponentC)>()
            .replicate::<ComponentC>()
            .replicate::<ComponentD>();

        let replication_rules = app.world.resource::<ReplicationRules>();
        let priorities: Vec<_> = replication_rules.iter().map(|rule| rule.priority).collect();
        assert_eq!(priorities, [2, 2, 1, 1, 1, 1]);
    }

    #[derive(Serialize, Deserialize, Component)]
    struct ComponentA;

    #[derive(Serialize, Deserialize, Component)]
    struct ComponentB;

    #[derive(Serialize, Deserialize, Component)]
    struct ComponentC;

    #[derive(Serialize, Deserialize, Component)]
    struct ComponentD;
}<|MERGE_RESOLUTION|>--- conflicted
+++ resolved
@@ -201,20 +201,12 @@
 
 impl ReplicationRules {
     /// Inserts a new rule, maintaining sorting by their priority in descending order.
-<<<<<<< HEAD
     fn insert(&mut self, rule: ReplicationRule) {
-        match self.binary_search_by_key(&Reverse(rule.priority), |rule| Reverse(rule.priority)) {
-            Ok(index) => self.0.insert(index, rule),
-            Err(index) => self.0.insert(index, rule),
-        };
-=======
-    pub fn insert(&mut self, rule: ReplicationRule) {
         let index = self
             .binary_search_by_key(&Reverse(rule.priority), |rule| Reverse(rule.priority))
             .unwrap_or_else(|index| index);
 
         self.0.insert(index, rule);
->>>>>>> 13c3fbde
     }
 }
 
