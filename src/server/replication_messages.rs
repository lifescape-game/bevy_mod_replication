--- conflicted
+++ resolved
@@ -9,20 +9,6 @@
 use bytes::Bytes;
 use varint_rs::VarintWriter;
 
-<<<<<<< HEAD
-use super::{
-    client_entity_map::ClientMapping, replicated_clients::ClientBuffers, ReplicatedClient,
-};
-use crate::{
-    core::{
-        channels::ReplicationChannel,
-        ctx::SerializeCtx,
-        replication_registry::{component_fns::ComponentFns, rule_fns::UntypedRuleFns, FnsId},
-        replicon_server::RepliconServer,
-        replicon_tick::RepliconTick,
-    },
-    ReplicatedClients,
-=======
 use super::client_entity_map::ClientMapping;
 use crate::core::{
     channels::ReplicationChannel,
@@ -31,7 +17,6 @@
     replication_registry::{component_fns::ComponentFns, rule_fns::UntypedRuleFns, FnsId},
     replicon_server::RepliconServer,
     replicon_tick::RepliconTick,
->>>>>>> c0cc6b76
 };
 
 /// Accumulates replication messages and sends them to clients.
